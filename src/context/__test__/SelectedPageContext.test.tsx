import { act, renderHook } from '@testing-library/react';
import { useSelectedPage, SelectedPageProvider } from "@/context/SelectedPageContext";
import { ElectronApi } from 'electron/preload';
<<<<<<< HEAD
import { mockPages } from './mocks';
=======
import { mockPages } from '@/__mocks__/globalMocks';
import { Page } from '@/global/classes/Page';
>>>>>>> b8836436

// Mock the electron api
window.electron = {
    sendSelectedPage: jest.fn(),
} as Partial<ElectronApi> as ElectronApi;

describe('SelectedPageContext', () => {
    beforeEach(() => {
        jest.clearAllMocks();
        jest.spyOn(Page, 'getPages').mockResolvedValue(mockPages);
    });

    it('initial selected pages should be []', async () => {
        const { result } = renderHook(() => useSelectedPage(), { wrapper: SelectedPageProvider });
        expect(result.current?.selectedPage).toEqual(null);
    })

    it('set selected page', async () => {
        const { result } = renderHook(() => useSelectedPage(), { wrapper: SelectedPageProvider });
        const pages = await Page.getPages();

        // copy the first marcher to avoid reference equality issues
        const expectedPage = [...pages][0];
        act(() => result.current?.setSelectedPage({ ...expectedPage }));
        expect(result.current?.selectedPage).toEqual({ ...expectedPage });
    });

    it('set selected page - multiple changes', async () => {
        const { result } = renderHook(() => useSelectedPage(), { wrapper: SelectedPageProvider });
        const pages = await Page.getPages();

        // copy the page to avoid reference equality issues
        let expectedPage = [...pages][0];
        act(() => result.current?.setSelectedPage({ ...expectedPage }));
        expect(result.current?.selectedPage).toEqual({ ...expectedPage });

        // copy the page to avoid reference equality issues
        expectedPage = [...pages][2];
        act(() => result.current?.setSelectedPage({ ...expectedPage }));
        expect(result.current?.selectedPage).toEqual({ ...expectedPage });

        // no page
        act(() => result.current?.setSelectedPage(null));
        expect(result.current?.selectedPage).toEqual(null);

        // copy the page to avoid reference equality issues
        expectedPage = [...pages][1];
        act(() => result.current?.setSelectedPage({ ...expectedPage }));
        expect(result.current?.selectedPage).toEqual({ ...expectedPage });
    });
});<|MERGE_RESOLUTION|>--- conflicted
+++ resolved
@@ -1,12 +1,8 @@
 import { act, renderHook } from '@testing-library/react';
 import { useSelectedPage, SelectedPageProvider } from "@/context/SelectedPageContext";
 import { ElectronApi } from 'electron/preload';
-<<<<<<< HEAD
-import { mockPages } from './mocks';
-=======
 import { mockPages } from '@/__mocks__/globalMocks';
 import { Page } from '@/global/classes/Page';
->>>>>>> b8836436
 
 // Mock the electron api
 window.electron = {
