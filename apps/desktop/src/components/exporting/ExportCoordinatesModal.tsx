--- conflicted
+++ resolved
@@ -41,11 +41,8 @@
 import { coordinateRoundingOptions } from "../../config/exportOptions";
 import clsx from "clsx";
 import "../../styles/shimmer.css";
-<<<<<<< HEAD
 import { T, useTolgee } from "@tolgee/react";
-=======
 import { MarcherPageMap } from "@/global/classes/MarcherPageIndex";
->>>>>>> 92be97cc
 
 function chunkArray<T>(arr: T[], size: number): T[][] {
     const result: T[][] = [];
@@ -250,27 +247,6 @@
                 groupedSheets = marcherQuarterSheets;
             } else {
                 // regular format
-<<<<<<< HEAD
-                groupedSheets = processedMarchers.map((marcher) => ({
-                    name: marcher.name,
-                    drillNumber: marcher.drill_number,
-                    section:
-                        marcher.section ||
-                        t("exportCoordinates.unsortedSection"),
-                    renderedPage: ReactDOMServer.renderToString(
-                        <StaticMarcherCoordinateSheet
-                            marcher={marcher}
-                            pages={pages}
-                            marcherPages={marcherPages}
-                            fieldProperties={fieldProperties}
-                            includeMeasures={includeMeasures}
-                            terse={isTerse}
-                            useXY={useXY}
-                            roundingDenominator={roundingDenominator}
-                        />,
-                    ),
-                }));
-=======
                 groupedSheets = processedMarchers.map((marcher) => {
                     const marcherPagesForMarcher = MarcherPage.getByMarcherId(
                         marcherPages,
@@ -284,7 +260,7 @@
                     return {
                         name: marcher.name,
                         drillNumber: marcher.drill_number,
-                        section: marcher.section || "Unsorted",
+                        section: marcher.section || t("exportCoordinates.unsortedSection"),
                         renderedPage: ReactDOMServer.renderToString(
                             <StaticMarcherCoordinateSheet
                                 marcher={marcher}
@@ -299,7 +275,6 @@
                         ),
                     };
                 });
->>>>>>> 92be97cc
             }
 
             // Continue with fun phrases during PDF generation
@@ -720,15 +695,11 @@
             // Generate SVGs for each page
             for (let p = 0; p < pages.length; p++) {
                 setCurrentStep(
-<<<<<<< HEAD
                     t("exportCoordinates.processingPage", {
                         pageNumber: i + 1,
                         totalPages: pages.length,
                         pageName: exportCanvas.currentPage.name,
                     }),
-=======
-                    `Processing page ${p + 1} of ${pages.length}: ${exportCanvas.currentPage.name}`,
->>>>>>> 92be97cc
                 );
 
                 // Render marchers for this page
