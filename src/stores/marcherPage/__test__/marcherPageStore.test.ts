import { act, renderHook } from '@testing-library/react';
import { useMarcherPageStore } from "../useMarcherPageStore";
<<<<<<< HEAD
import { mockMarcherPages } from './mocks';
import * as api from '@/api/api';
import { MarcherPage } from '@/global/Interfaces';
=======
import { mockMarcherPages } from '@/__mocks__/globalMocks';
import { MarcherPage } from '@/global/classes/MarcherPage';
>>>>>>> b8836436


describe('marcherPageStore', () => {
    afterEach(async () => {
        jest.clearAllMocks();
        const { result } = renderHook(() => useMarcherPageStore());
        jest.spyOn(MarcherPage, 'getMarcherPages').mockResolvedValue([]);
        await act(async () => { result.current.fetchMarcherPages() });
        jest.clearAllMocks();
    });

    it('marcherPagesStore - initial state', async () => {
        // Expect the initial state to be an empty array
        const { result } = renderHook(() => useMarcherPageStore());
        expect(result.current.marcherPages).toEqual([]);
    });

    it('marcherPagesStore - fetch all', async () => {
        const mockToUse = mockMarcherPages;
        jest.spyOn(MarcherPage, 'getMarcherPages').mockResolvedValue(mockToUse);

        // Expect the initial state to be an empty array
        const { result } = renderHook(() => useMarcherPageStore());
        expect(result.current.marcherPages).toEqual([]);
        await act(async () => { result.current.fetchMarcherPages() });

        // Copy the mockMarcherPages array to avoid reference equality issues
        const expectedMarcherPages = [...mockToUse];
        expect(result.current.marcherPages).toEqual(expectedMarcherPages);
    });

    it('marcherPagesStore - fetches single marcherPage', async () => {
        const mockToUse = [mockMarcherPages[0]];
        jest.spyOn(MarcherPage, 'getMarcherPages').mockResolvedValue(mockToUse);

        // Expect the initial state to be an empty array
        const { result } = renderHook(() => useMarcherPageStore());
        expect(result.current.marcherPages).toEqual([]);
        await act(async () => { result.current.fetchMarcherPages() });

        // Copy the mockMarcherPages array to avoid reference equality issues
        const expectedMarcherPages = [...mockToUse];
        expect(result.current.marcherPages).toEqual(expectedMarcherPages);
    });

    it('marcherPagesStore - fetch no marcherPages', async () => {
        const mockToUse: MarcherPage[] = [];
        jest.spyOn(MarcherPage, 'getMarcherPages').mockResolvedValue(mockToUse);

        const { result } = renderHook(() => useMarcherPageStore());
        await act(async () => { result.current.fetchMarcherPages() });

        // Copy the mockMarcherPages array to avoid reference equality issues
        const expectedMarcherPages = [...mockToUse];
        expect(result.current.marcherPages).toEqual(expectedMarcherPages);
    });
});<|MERGE_RESOLUTION|>--- conflicted
+++ resolved
@@ -1,13 +1,7 @@
 import { act, renderHook } from '@testing-library/react';
 import { useMarcherPageStore } from "../useMarcherPageStore";
-<<<<<<< HEAD
-import { mockMarcherPages } from './mocks';
-import * as api from '@/api/api';
-import { MarcherPage } from '@/global/Interfaces';
-=======
 import { mockMarcherPages } from '@/__mocks__/globalMocks';
 import { MarcherPage } from '@/global/classes/MarcherPage';
->>>>>>> b8836436
 
 
 describe('marcherPageStore', () => {
