--- conflicted
+++ resolved
@@ -320,14 +320,10 @@
     /* -------------------------- useEffects -------------------------- */
     /* Initialize the canvas */
     useEffect(() => {
-<<<<<<< HEAD
-        if (canvas || !selectedPage || !fieldProperties) return;
-=======
         if (canvas || !selectedPage || !fieldProperties) {
             window.canvas = canvas;
             return;
         } // If the canvas is already initialized, or the selected page is not set, return
->>>>>>> 0b55bb98
 
         let newCanvasInstance: OpenMarchCanvas;
         if (testCanvas) {
@@ -340,8 +336,9 @@
                 currentPage: selectedPage,
             });
         }
-<<<<<<< HEAD
+
         setCanvas(newCanvasInstance);
+        window.canvas = canvas;
         if (onCanvasReady) {
             onCanvasReady(newCanvasInstance);
         }
@@ -353,11 +350,6 @@
         canvas,
         onCanvasReady,
     ]);
-=======
-
-        window.canvas = canvas;
-    }, [selectedPage, fieldProperties, testCanvas, uiSettings, canvas]);
->>>>>>> 0b55bb98
 
     // Initiate listeners
     useEffect(() => {
