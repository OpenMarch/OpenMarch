<<<<<<< HEAD
import { useCallback, useRef, useState } from "react";
import ReactDOMServer from "react-dom/server";
import { fabric } from "fabric";
import { NoControls } from "@/components/canvas/CanvasConstants";
=======
import { useCallback, useState } from "react";
>>>>>>> e2e51334
import MarcherCoordinateSheet, {
    StaticMarcherCoordinateSheet,
    StaticCompactMarcherSheet,
} from "./MarcherCoordinateSheet";
import { useFieldProperties } from "@/context/fieldPropertiesContext";
import { useMarcherStore } from "@/stores/MarcherStore";
import MarcherPage from "@/global/classes/MarcherPage";
import { useMarcherPageStore } from "@/stores/MarcherPageStore";
import {
    Dialog,
    DialogClose,
    DialogContent,
    DialogTitle,
    DialogTrigger,
} from "@openmarch/ui";
import { ArrowSquareOutIcon, InfoIcon } from "@phosphor-icons/react";
import * as Tooltip from "@radix-ui/react-tooltip";
import { TooltipContents, Button, Input, Checkbox } from "@openmarch/ui";
import * as Form from "@radix-ui/react-form";
import { toast } from "sonner";
import { useTimingObjectsStore } from "@/stores/TimingObjectsStore";
<<<<<<< HEAD
import OpenMarchCanvas from "@/global/classes/canvasObjects/OpenMarchCanvas";
import * as Tabs from "@radix-ui/react-tabs";
import { rgbaToString } from "@/global/classes/FieldTheme";
import CanvasMarcher from "@/global/classes/canvasObjects/CanvasMarcher";
import { ReadableCoords } from "@/global/classes/ReadableCoords";
import individualDemoSVG from "@/assets/drill_chart_export_individual_demo.svg";
import overviewDemoSVG from "@/assets/drill_chart_export_overview_demo.svg";
=======
import { Tabs, TabsList, TabContent, TabItem } from "@openmarch/ui";
>>>>>>> e2e51334

function chunkArray<T>(arr: T[], size: number): T[][] {
    const result: T[][] = [];
    for (let i = 0; i < arr.length; i += size) {
        result.push(arr.slice(i, i + size));
    }
    return result;
}
const QUARTER_ROWS = 18;

function CoordinateSheetExport() {
    const [isTerse, setIsTerse] = useState(false);
    const [includeMeasures, setIncludeMeasures] = useState(true);
    const [useXY, setUseXY] = useState(false);
    const [roundingDenominator, setRoundingDenominator] = useState(4);
    const [organizeBySection, setOrganizeBySection] = useState(false);
    const [quarterPages, setQuarterPages] = useState(false);
    const { marchers } = useMarcherStore()!;
    const { pages } = useTimingObjectsStore()!;
    const { marcherPages } = useMarcherPageStore()!;
    const { fieldProperties } = useFieldProperties()!;
    const [isLoading, setIsLoading] = useState(false);
    const [progress, setProgress] = useState(0);
    const [currentStep, setCurrentStep] = useState("");

    const handleExport = useCallback(async () => {
        setIsLoading(true);
        setProgress(0);
        setCurrentStep("Initializing coordinate sheet export...");

        if (!fieldProperties) {
            toast.error("Field properties are required for export");
            setIsLoading(false);
            return;
        }

        try {
            setCurrentStep("Processing marcher data...");
            setProgress(10);

            const processedMarchers = marchers.map((marcher, index) => ({
                ...marcher,
                name: marcher.name || `${marcher.section} ${index + 1}`,
            }));

            setCurrentStep("Generating coordinate sheets...");
            setProgress(30);

            let groupedSheets: any[];

            // split to quarter sheets
            if (quarterPages) {
                const marcherQuarterSheets = processedMarchers.flatMap(
                    (marcher, mIdx) => {
                        const marcherPagesForMarcher = marcherPages
                            .filter((mp) => mp.marcher_id === marcher.id)
                            .sort((a, b) => {
                                const pageA = pages.find(
                                    (p) => p.id === a.page_id,
                                );
                                const pageB = pages.find(
                                    (p) => p.id === b.page_id,
                                );
                                return (
                                    (pageA?.order ?? 0) - (pageB?.order ?? 0)
                                );
                            });

                        const rowChunks = chunkArray(
                            marcherPagesForMarcher,
                            QUARTER_ROWS,
                        );
                        return rowChunks.map((rowChunk, chunkIdx) => {
                            return {
                                name: marcher.name,
                                drillNumber: marcher.drill_number,
                                section: marcher.section || "Unsorted",
                                renderedPage: ReactDOMServer.renderToString(
                                    <StaticCompactMarcherSheet
                                        marcher={marcher}
                                        pages={pages}
                                        marcherPages={rowChunk}
                                        fieldProperties={fieldProperties}
                                        roundingDenominator={
                                            roundingDenominator
                                        }
                                        terse={isTerse}
                                        quarterPageNumber={chunkIdx + 1}
                                    />,
                                ),
                            };
                        });
                    },
                );
                groupedSheets = chunkArray(marcherQuarterSheets, 4).map(
                    (group: any, groupIdx: any) => {
                        const gridItems = Array(4)
                            .fill(null)
                            .map((_, idx) =>
                                group[idx]
                                    ? `<div class="marcher-table">${group[idx].renderedPage}</div>`
                                    : `<div class="marcher-table"></div>`,
                            )
                            .join("");

                        const pageHtml = `
                            <div style="
                                display: grid;
                                grid-template-columns: 1fr 1fr;
                                grid-template-rows: 1fr 1fr;
                                gap: 0.5rem;
                                width: 100%;
                                height: 100%;
                                box-sizing: border-box;
                                padding: 1rem;
                            ">
                                ${gridItems}
                            </div>
                            <style>
                                .marcher-table tr:nth-child(even) { background: #d0d0d0; }
                                .marcher-table {
                                    box-sizing: border-box;
                                    width: 100%;
                                    height: 100%;
                                    overflow: hidden;
                                    border: 1px solid #e5e7eb;
                                    padding: 0.5rem;
                                    font-size: 80%;
                                }
                                .marcher-table table {
                                    width: 100% !important;
                                    font-size: 90% !important;
                                }
                            </style>
                            `;
                        return {
                            name: `Page ${groupIdx + 1}`,
                            drillNumber: "",
                            section: group[0]?.section,
                            renderedPage: pageHtml,
                        };
                    },
                );
            } else {
                // regular format
                groupedSheets = processedMarchers.map((marcher) => ({
                    name: marcher.name,
                    drillNumber: marcher.drill_number,
                    section: marcher.section || "Unsorted",
                    renderedPage: ReactDOMServer.renderToString(
                        <StaticMarcherCoordinateSheet
                            marcher={marcher}
                            pages={pages}
                            marcherPages={marcherPages}
                            fieldProperties={fieldProperties}
                            includeMeasures={includeMeasures}
                            terse={isTerse}
                            useXY={useXY}
                            roundingDenominator={roundingDenominator}
                        />,
                    ),
                }));
            }

            setCurrentStep("Generating PDF...");
            setProgress(85);

            const result = await window.electron.export.pdf({
                sheets: groupedSheets,
                organizeBySection: organizeBySection,
                quarterPages: quarterPages,
            });

            if (!result.success) {
                throw new Error(result.error);
            }

            setProgress(100);
            setCurrentStep("Export completed!");

            // Add success toast message
            const successMessage = `Successfully exported coordinate sheets for ${marchers.length} marcher${marchers.length === 1 ? "" : "s"}!`;

            toast.success(successMessage);
        } catch (error) {
            console.error("Export error:", error);
            setCurrentStep("Export failed");
            toast.error(
                `Export failed: ${error instanceof Error ? error.message : "Unknown error"}`,
            );
        } finally {
            // Keep the completed state visible for a moment before hiding
            setTimeout(() => {
                setIsLoading(false);
                setProgress(0);
                setCurrentStep("");
            }, 1500);
        }
    }, [
        fieldProperties,
        marchers,
        quarterPages,
        organizeBySection,
        marcherPages,
        pages,
        roundingDenominator,
        isTerse,
        includeMeasures,
        useXY,
    ]);

    return (
        <div className="flex flex-col gap-20">
            <Form.Root className="grid grid-cols-2 gap-y-24">
                <Form.Field
                    name="includeMeasures"
                    className="flex w-full items-center gap-12"
                >
                    <Form.Control asChild>
                        <Checkbox
                            checked={includeMeasures}
                            onCheckedChange={(checked: boolean) =>
                                setIncludeMeasures(checked)
                            }
                        />
                    </Form.Control>
                    <Form.Label className="text-body">
                        {" "}
                        Include measures{" "}
                    </Form.Label>
                </Form.Field>

                <Form.Field
                    name="abbreviateCoordinateDescriptions"
                    className="flex w-full items-center gap-12"
                >
                    <Form.Control asChild>
                        <Checkbox
                            checked={isTerse || quarterPages}
                            disabled={quarterPages}
                            onCheckedChange={(checked: boolean) => {
                                setIsTerse(checked);
                            }}
                        />
                    </Form.Control>
                    <Form.Label className="text-body">
                        {" "}
                        Abbreviate coordinate descriptions{" "}
                    </Form.Label>
                </Form.Field>

                <Form.Field
                    name="useXYHeaders"
                    className="flex w-full items-center gap-12"
                >
                    <Form.Control asChild>
                        <Checkbox
                            checked={useXY}
                            onCheckedChange={(checked: boolean) =>
                                setUseXY(checked)
                            }
                        />
                    </Form.Control>
                    <Form.Label className="text-body">
                        {" "}
                        Use X/Y headers{" "}
                    </Form.Label>
                </Form.Field>

                <Form.Field
                    name="quarterPageLayout"
                    className="flex w-full items-center gap-12"
                >
                    <Form.Control asChild>
                        <Checkbox
                            checked={quarterPages}
                            onCheckedChange={(checked: boolean) => {
                                checked && setIsTerse(checked);
                                setQuarterPages(checked);
                            }}
                        />
                    </Form.Control>
                    <Form.Label className="text-body">
                        {" "}
                        Quarter-page layout{" "}
                    </Form.Label>
                </Form.Field>

                <Form.Field
                    name="organizeBySection"
                    className="flex w-full items-center gap-12"
                >
                    <Form.Control asChild>
                        <Checkbox
                            checked={organizeBySection}
                            onCheckedChange={(checked: boolean) =>
                                setOrganizeBySection(checked)
                            }
                        />
                    </Form.Control>
                    <Form.Label className="text-body">
                        {" "}
                        Organize by Section{" "}
                    </Form.Label>

                    <Tooltip.TooltipProvider>
                        <Tooltip.Root>
                            <Tooltip.Trigger type="button">
                                <InfoIcon size={18} className="text-text/60" />
                            </Tooltip.Trigger>
                            <TooltipContents className="p-16">
                                <div>
                                    Create PDF files for each individual marcher
                                    organized in folders by section.
                                </div>
                                <div>
                                    If this is not checked, one large PDF file
                                    will be created with every coordinate sheet
                                    in score order.
                                </div>
                            </TooltipContents>
                        </Tooltip.Root>
                    </Tooltip.TooltipProvider>
                </Form.Field>

                <Form.Field
                    name="roundingDenominator"
                    className="flex w-full items-center justify-between gap-12"
                >
                    <Form.Label className="text-body">
                        {" "}
                        Rounding denominator:{" "}
                    </Form.Label>
                    <Form.Control asChild className="w-[6rem]">
                        <Input
                            type="number"
                            className="w-fit"
                            defaultValue={roundingDenominator}
                            step={1}
                            min={1}
                            onChange={(
                                e: React.ChangeEvent<HTMLInputElement>,
                            ) =>
                                setRoundingDenominator(
                                    parseInt(e.target.value) || 4,
                                )
                            }
                        />
                    </Form.Control>
                </Form.Field>

                <Form.Field
                    name="organizeBySection"
                    className="flex w-full items-center gap-12"
                >
                    <Form.Control asChild>
                        <Checkbox
                            checked={organizeBySection}
                            onCheckedChange={(checked: boolean) =>
                                setOrganizeBySection(checked)
                            }
                        />
                    </Form.Control>
                    <Form.Label className="text-body">
                        {" "}
                        Organize by Section{" "}
                    </Form.Label>

                    <Tooltip.TooltipProvider>
                        <Tooltip.Root>
                            <Tooltip.Trigger type="button">
                                <InfoIcon size={18} className="text-text/60" />
                            </Tooltip.Trigger>
                            <TooltipContents className="p-16">
                                <div>
                                    Create PDF files for each individual marcher
                                    organized in folders by section.
                                </div>
                                <div>
                                    If this is not checked, one large PDF file
                                    will be created with every coordinate sheet
                                    in score order.
                                </div>
                            </TooltipContents>
                        </Tooltip.Root>
                    </Tooltip.TooltipProvider>
                </Form.Field>
            </Form.Root>

            {/* Preview Section */}
            <div className="flex flex-col gap-8">
                <div className="flex w-full items-center justify-between">
                    <h5 className="text-h5">Preview</h5>
                    <p className="text-sub text-text/75">
                        {"4 -> 1/4 = nearest quarter step"} {" | "}{" "}
                        {"10 -> 1/10 = nearest tenth step"}
                    </p>
                </div>
                <div>
                    <div className="mx-2 bg-white text-black">
                        <MarcherCoordinateSheet
                            example={true}
                            terse={isTerse}
                            includeMeasures={includeMeasures}
                            useXY={useXY}
                            roundingDenominator={roundingDenominator || 4}
                        />
                    </div>
                </div>
            </div>

            {/* Export Button */}
            <div className="flex w-full justify-end gap-8">
                <Button
                    size="compact"
                    onClick={handleExport}
                    disabled={isLoading || marchers.length === 0}
                >
                    {isLoading ? "Exporting... Please wait" : "Export"}
                </Button>
                <DialogClose>
                    <Button size="compact" variant="secondary">
                        {" "}
                        Cancel{" "}
                    </Button>
                </DialogClose>
            </div>

            {/* Progress Bar */}
            {isLoading && (
                <div className="flex flex-col gap-8">
                    {/* Status Text */}
                    <div className="flex items-center justify-between">
                        <span className="text-body text-text/75">
                            {currentStep}
                        </span>
                        <span className="text-sub text-text/60">
                            {Math.round(progress)}%
                        </span>
                    </div>

                    {/* Progress Bar Container */}
                    <div className="relative h-8 w-full overflow-hidden rounded-full bg-gray-200 dark:bg-gray-700">
                        {/* Background Progress Bar */}
                        <div
                            className="bg-accent absolute top-0 left-0 h-full rounded-full transition-all duration-500 ease-out"
                            style={{
                                width: `${progress}%`,
                                transform: `translateX(${progress < 100 ? "0" : "0"})`,
                            }}
                        />

                        {/* Animated Shimmer Effect */}
                        <div
                            className="absolute top-0 left-0 h-full w-full rounded-full bg-gradient-to-r from-transparent via-white/20 to-transparent"
                            style={{
                                animation:
                                    progress > 0 && progress < 100
                                        ? "shimmer 2s infinite"
                                        : "none",
                                transform: "translateX(-100%)",
                            }}
                        />
                    </div>
                </div>
            )}
        </div>
    );
}

function DrillChartExport() {
    const { pages } = useTimingObjectsStore()!;
    const { fieldProperties } = useFieldProperties()!;
    const { marcherPages } = useMarcherPageStore()!;
    const { marchers } = useMarcherStore()!;

    // Loading bar
    const [isLoading, setIsLoading] = useState(false);
    const isCancelled = useRef(false);
    const [progress, setProgress] = useState(0);
    const [currentStep, setCurrentStep] = useState("");

    // Export options
    const [individualCharts, setIndividualCharts] = useState(false);
    const marginSVG = 40;

    /**
     * Generates SVGs for each marcher on each page, including pathways and coordinates.
     * @param exportCanvas - The canvas to render the SVGs on.
     * @return A promise that resolves to an object containing SVG strings and readable coordinates.
     */
    const generateExportSVGs = useCallback(
        async (
            exportCanvas: OpenMarchCanvas,
        ): Promise<{
            SVGs: string[][];
            coords: string[][];
        }> => {
            // Setup export canvas for SVG generation
            exportCanvas.setWidth(fieldProperties!.width + marginSVG * 2);
            exportCanvas.setHeight(fieldProperties!.height + marginSVG * 2);
            exportCanvas.viewportTransform = [1, 0, 0, 1, marginSVG, marginSVG];
            exportCanvas.requestRenderAll();

            // SVG storage setup
            const svgPages: string[][] = Array.from(
                { length: marchers.length },
                () => [],
            );

            // Get marcherPages for this, prev, and next page
            let currentMarcherPages: MarcherPage[] = MarcherPage.filterByPageId(
                marcherPages,
                pages[0].id,
            );
            let prevMarcherPages: MarcherPage[] = [];
            let nextMarcherPages: MarcherPage[] = MarcherPage.filterByPageId(
                marcherPages,
                pages[1].id,
            );

            // Readable coordinates storage for each marcher
            const readableCoords: string[][] = Array.from(
                { length: marchers.length },
                () => Array.from({ length: pages.length }, () => ""),
            );

            // Generate SVGs for each page
            for (let i = 0; i < pages.length; i++) {
                setCurrentStep(
                    `Processing page ${i + 1} of ${pages.length}: ${exportCanvas.currentPage.name}`,
                );

                exportCanvas.currentPage = pages[i];

                // Render marchers for this page
                await exportCanvas.renderMarchers({
                    currentMarcherPages: currentMarcherPages,
                    allMarchers: marchers,
                });

                // Render pathways for individual marchers
                if (individualCharts) {
                    for (let m = 0; m < marchers.length; m++) {
                        const marcher = MarcherPage.filterByMarcherId(
                            currentMarcherPages,
                            marchers[m].id,
                        )[0];
                        const prevMarcher = MarcherPage.filterByMarcherId(
                            prevMarcherPages,
                            marchers[m].id,
                        )[0];
                        const nextMarcher = MarcherPage.filterByMarcherId(
                            nextMarcherPages,
                            marchers[m].id,
                        )[0];

                        // Store readable coordinates for this marcher
                        readableCoords[m][i] =
                            ReadableCoords.fromMarcherPage(marcher).toString();

                        // Collect pathways to add/remove
                        const objectsToRemove: fabric.Object[] = [];

                        // Render previous pathway and midpoint
                        if (
                            prevMarcherPages.length > 0 &&
                            currentMarcherPages
                        ) {
                            const [prevPathways, prevMidpoints] =
                                exportCanvas.renderPathways({
                                    startPageMarcherPages: [prevMarcher],
                                    endPageMarcherPages: [marcher],
                                    color: rgbaToString(
                                        exportCanvas.fieldProperties.theme
                                            .previousPath,
                                    ),
                                    strokeWidth: 4,
                                    dashed: true,
                                });

                            objectsToRemove.push(
                                ...prevPathways,
                                ...prevMidpoints,
                            );
                        }

                        // Render next pathway and midpoint
                        if (
                            currentMarcherPages &&
                            nextMarcherPages.length > 0
                        ) {
                            const [nextPathways, nextMidpoints] =
                                exportCanvas.renderPathways({
                                    startPageMarcherPages: [marcher],
                                    endPageMarcherPages: [nextMarcher],
                                    color: rgbaToString(
                                        exportCanvas.fieldProperties.theme
                                            .nextPath,
                                    ),
                                    strokeWidth: 3,
                                    dashed: false,
                                });

                            objectsToRemove.push(
                                ...nextPathways,
                                ...nextMidpoints,
                            );
                        }

                        // Add box around prev coordinate
                        if (prevMarcherPages.length > 0) {
                            const square = new fabric.Rect({
                                left: prevMarcher.x,
                                top: prevMarcher.y,
                                width: 20,
                                height: 20,
                                fill: "transparent",
                                stroke: "blue",
                                strokeWidth: 3,
                                originX: "center",
                                originY: "center",
                                ...NoControls,
                            });
                            exportCanvas.add(square);
                            objectsToRemove.push(square);
                        }

                        // Add circle around next coordinate
                        if (nextMarcherPages.length > 0) {
                            const circle = new fabric.Circle({
                                left: nextMarcher.x,
                                top: nextMarcher.y,
                                radius: 10,
                                fill: "transparent",
                                stroke: "hsl(281, 82%, 63%)",
                                strokeWidth: 3,
                                originX: "center",
                                originY: "center",
                                ...NoControls,
                            });
                            exportCanvas.add(circle);
                            objectsToRemove.push(circle);
                        }

                        // Send marcher to the front
                        exportCanvas.sendCanvasMarcherToFront(
                            CanvasMarcher.getCanvasMarcherForMarcher(
                                exportCanvas,
                                marchers[m],
                            )!,
                        );

                        // Convert to SVG after adding pathways
                        exportCanvas.renderAll();
                        svgPages[m].push(exportCanvas.toSVG());

                        // Remove the pathways to keep the canvas clean for the next marcher
                        objectsToRemove.forEach((object: fabric.Object) =>
                            exportCanvas.remove(object),
                        );
                    }

                    // Update current, prev, and next marcher pages
                    prevMarcherPages = currentMarcherPages;
                    currentMarcherPages = nextMarcherPages;
                    nextMarcherPages = MarcherPage.filterByPageId(
                        marcherPages,
                        pages[i + 2]?.id ?? -1,
                    );
                } else {
                    // No pathway rendering, just generate SVG
                    exportCanvas.renderAll();
                    svgPages[0].push(exportCanvas.toSVG());
                    currentMarcherPages = MarcherPage.filterByPageId(
                        marcherPages,
                        pages[i + 1]?.id,
                    );
                }

                // Update progress smoothly
                setProgress(50 * ((i + 1) / pages.length));
                if (isCancelled.current) {
                    throw new Error("Export cancelled by user");
                }
            }

            // Success
            return { SVGs: svgPages, coords: readableCoords };
        },
        [fieldProperties, marchers, marcherPages, pages, individualCharts],
    );

    /**
     * Exports the generated SVGs as PDF files for each marcher or a single overview PDF.
     * @param svgPages - 2D array of SVG strings for each marcher.
     * @param readableCoords - 2D array of readable coordinates for each marcher.
     */
    const exportMarcherSVGs = useCallback(
        async (svgPages: string[][], readableCoords: string[][]) => {
            // Create export directory
            const { exportName, exportDir } =
                await window.electron.export.createExportDirectory(
                    await window.electron.getCurrentFilename(),
                );

            // Generate PDFs for each marcher or MAIN if individual charts are not selected
            for (let marcher = 0; marcher < svgPages.length; marcher++) {
                const result =
                    await window.electron.export.generateDocForMarcher(
                        svgPages[marcher],
                        individualCharts
                            ? marchers[marcher].drill_number
                            : "MAIN",
                        readableCoords[marcher],
                        pages,
                        exportName,
                        exportDir,
                        individualCharts,
                    );

                if (!individualCharts) break; // just one PDF for MAIN

                setProgress(50 + (50 * marcher) / svgPages.length);
                setCurrentStep(
                    `Generating PDF file for: ${marchers[marcher]?.drill_number ?? "MAIN"}`,
                );

                // Individual PDF failed, log error and continue
                if (!result.success) {
                    console.error(
                        "SVG export failed with error:",
                        result.error,
                    );
                    toast.error(
                        `SVG export for ${marchers[marcher]?.drill_number ?? "MAIN"} failed with error: ${result.error}`,
                    );
                }
                if (isCancelled.current) {
                    throw new Error("Export cancelled by user");
                }
            }
        },
        [individualCharts, marchers, pages],
    );

    // Check if we have the minimum requirements for export
    const canExport = !!(
        fieldProperties &&
        pages.length > 1 &&
        marchers.length > 0
    );

    /**
     * Handles the export process, generating SVGs and exporting them as PDFs.
     */
    const handleExport = useCallback(async () => {
        isCancelled.current = false;
        setIsLoading(true);
        setProgress(0);
        setCurrentStep("Initializing export...");

        // Store original state of canvas for restoration
        const exportCanvas: OpenMarchCanvas = window.canvas;
        const originalWidth = exportCanvas.getWidth();
        const originalHeight = exportCanvas.getHeight();
        const originalViewportTransform =
            exportCanvas.viewportTransform!.slice();

        // Generate SVGs from the canvas
        let SVGs: string[][] = [];
        let coords: string[][] = [];
        try {
            ({ SVGs, coords } = await generateExportSVGs(exportCanvas));
        } catch (error) {
            toast.error(
                "SVG Generation failed: " +
                    (error instanceof Error ? error.message : "Unknown error"),
            );
            setCurrentStep("Export failed");
            isCancelled.current = true;
        }

        // Restore canvas to original state
        exportCanvas.setWidth(originalWidth);
        exportCanvas.setHeight(originalHeight);
        exportCanvas.viewportTransform = originalViewportTransform;
        exportCanvas.requestRenderAll();

        // Error occurred during SVG generation
        if (isCancelled.current) return;

        // SVG creation done, start exporting
        setCurrentStep("Generating PDF files...");
        try {
            await exportMarcherSVGs(SVGs, coords);

            setProgress(100);
            setCurrentStep("Export completed!");
            toast.success(`Successfully exported as PDF!`);
        } catch (error) {
            toast.error(
                "PDF Export failed: " +
                    (error instanceof Error ? error.message : "Unknown error"),
            );
            setCurrentStep("Export failed");
        }

        isCancelled.current = false;
        setIsLoading(false);
    }, [generateExportSVGs, exportMarcherSVGs]);

    return (
        <div className="flex flex-col gap-20">
            {/* Export Options */}
            <Form.Root className="flex flex-col gap-y-24">
                <Form.Field
                    name="includeTitle"
                    className="flex w-full items-center gap-12"
                >
                    <Form.Control asChild>
                        <Checkbox
                            checked={individualCharts}
                            onCheckedChange={(checked: boolean) =>
                                setIndividualCharts(checked)
                            }
                        />
                    </Form.Control>
                    <Form.Label className="text-body">
                        Individual Drill Charts
                    </Form.Label>
                    <Tooltip.TooltipProvider>
                        <Tooltip.Root>
                            <Tooltip.Trigger type="button">
                                <Info size={18} className="text-text/60" />
                            </Tooltip.Trigger>
                            <TooltipContents className="p-16">
                                <div>
                                    Create customized drill chart PDFs for each
                                    individual marcher.
                                </div>
                                <div>
                                    If this is not checked, one overview drill
                                    chart PDF will be created.
                                </div>
                            </TooltipContents>
                        </Tooltip.Root>
                    </Tooltip.TooltipProvider>
                </Form.Field>
            </Form.Root>

            {/* Preview Section */}
            <div className="flex flex-col gap-8">
                <div className="flex w-full items-center justify-between">
                    <h5 className="text-h5">Preview</h5>
                </div>

                {/* Show Demo SVGs or Error if Export Requirement Not Met */}
                {canExport ? (
                    <div className="flex flex-col items-center gap-8">
                        <div className="mx-auto w-full max-w-full bg-white text-black">
                            <img
                                src={
                                    individualCharts
                                        ? individualDemoSVG
                                        : overviewDemoSVG
                                }
                                alt="Drill Chart Preview"
                                className="h-auto w-full max-w-full"
                                style={{
                                    border: "1px solid #eee",
                                    borderRadius: "4px",
                                }}
                            />
                        </div>
                    </div>
                ) : (
                    <div className="flex flex-col items-center justify-center gap-12 bg-white py-20 text-black">
                        <h4 className="text-h4">Export Not Available</h4>
                        <p className="text-body max-w-md text-center text-gray-600">
                            Export requires field properties, at least one
                            non-default page, and at least one marcher.
                        </p>
                        <div className="text-center text-xs text-gray-500">
                            <div>
                                Field Properties: {fieldProperties ? "✓" : "✗"}
                            </div>
                            <div>Page: {pages.length > 1 ? "✓" : "✗"}</div>
                            <div>
                                Marcher: {marchers.length > 0 ? "✓" : "✗"}
                            </div>
                        </div>
                    </div>
                )}
            </div>

            {/* Export Button */}
            <div className="flex w-full justify-end gap-8">
                <Button
                    size="compact"
                    onClick={handleExport}
                    disabled={isLoading || !canExport}
                >
                    {isLoading ? "Exporting... Please wait" : "Export"}
                </Button>
                <DialogClose>
                    <Button
                        size="compact"
                        variant="secondary"
                        onClick={() => (isCancelled.current = true)}
                    >
                        Cancel
                    </Button>
                </DialogClose>
            </div>

            {/* Progress Bar */}
            {isLoading && (
                <div className="flex flex-col gap-8">
                    {/* Status Text */}
                    <div className="flex items-center justify-between">
                        <span className="text-body text-text/75">
                            {currentStep}
                        </span>
                        <span className="text-sub text-text/60">
                            {Math.round(progress)}%
                        </span>
                    </div>

                    {/* Progress Bar Container */}
                    <div className="relative h-8 w-full overflow-hidden rounded-full bg-gray-200 dark:bg-gray-700">
                        {/* Background Progress Bar */}
                        <div
                            className="bg-accent absolute top-0 left-0 h-full rounded-full transition-all duration-500 ease-out"
                            style={{
                                width: `${progress}%`,
                                transform: `translateX(${progress < 100 ? "0" : "0"})`,
                            }}
                        />

                        {/* Animated Shimmer Effect */}
                        <div
                            className="absolute top-0 left-0 h-full w-full rounded-full bg-gradient-to-r from-transparent via-white/20 to-transparent"
                            style={{
                                animation:
                                    progress > 0 && progress < 100
                                        ? "shimmer 2s infinite"
                                        : "none",
                                transform: "translateX(-100%)",
                            }}
                        />
                    </div>
                </div>
            )}
        </div>
    );
}

function ExportModalContents() {
    return (
        <Tabs defaultValue="coordinate-sheets">
            <TabsList>
                <TabItem value="coordinate-sheets">Coordinate Sheets</TabItem>
                <TabItem value="drill-charts">Drill Charts</TabItem>
            </TabsList>

            <TabContent value="coordinate-sheets">
                <CoordinateSheetExport />
            </TabContent>

            <TabContent value="drill-charts">
                <DrillChartExport />
            </TabContent>
        </Tabs>
    );
}

export default function ExportCoordinatesModal() {
    return (
        <Dialog>
            <DialogTrigger
                asChild
                className="hover:text-accent flex items-center gap-8 outline-hidden duration-150 ease-out focus-visible:-translate-y-4 disabled:opacity-50"
            >
                <button type="button" className="flex items-center gap-8">
                    <ArrowSquareOutIcon size={24} />
                    Export
                </button>
            </DialogTrigger>

            {/* Dialog Setup */}
            <DialogContent className="w-[48rem]">
                <DialogTitle>Export</DialogTitle>
                <ExportModalContents />
            </DialogContent>
        </Dialog>
    );
}<|MERGE_RESOLUTION|>--- conflicted
+++ resolved
@@ -1,11 +1,7 @@
-<<<<<<< HEAD
 import { useCallback, useRef, useState } from "react";
 import ReactDOMServer from "react-dom/server";
 import { fabric } from "fabric";
 import { NoControls } from "@/components/canvas/CanvasConstants";
-=======
-import { useCallback, useState } from "react";
->>>>>>> e2e51334
 import MarcherCoordinateSheet, {
     StaticMarcherCoordinateSheet,
     StaticCompactMarcherSheet,
@@ -27,17 +23,13 @@
 import * as Form from "@radix-ui/react-form";
 import { toast } from "sonner";
 import { useTimingObjectsStore } from "@/stores/TimingObjectsStore";
-<<<<<<< HEAD
 import OpenMarchCanvas from "@/global/classes/canvasObjects/OpenMarchCanvas";
-import * as Tabs from "@radix-ui/react-tabs";
 import { rgbaToString } from "@/global/classes/FieldTheme";
 import CanvasMarcher from "@/global/classes/canvasObjects/CanvasMarcher";
 import { ReadableCoords } from "@/global/classes/ReadableCoords";
 import individualDemoSVG from "@/assets/drill_chart_export_individual_demo.svg";
 import overviewDemoSVG from "@/assets/drill_chart_export_overview_demo.svg";
-=======
 import { Tabs, TabsList, TabContent, TabItem } from "@openmarch/ui";
->>>>>>> e2e51334
 
 function chunkArray<T>(arr: T[], size: number): T[][] {
     const result: T[][] = [];
@@ -872,7 +864,7 @@
                     <Tooltip.TooltipProvider>
                         <Tooltip.Root>
                             <Tooltip.Trigger type="button">
-                                <Info size={18} className="text-text/60" />
+                                <InfoIcon size={18} className="text-text/60" />
                             </Tooltip.Trigger>
                             <TooltipContents className="p-16">
                                 <div>
