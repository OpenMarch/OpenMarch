--- conflicted
+++ resolved
@@ -14,11 +14,8 @@
     SelectTriggerText,
 } from "@openmarch/ui";
 import { AlertDialogAction, AlertDialogCancel } from "@openmarch/ui";
-<<<<<<< HEAD
 import { useMarchersWithVisuals } from "@/global/classes/MarcherVisualGroup";
-=======
 import { T, useTolgee } from "@tolgee/react";
->>>>>>> b4efbec8
 
 export default function MarcherList({
     hasHeader = false,
