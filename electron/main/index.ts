--- conflicted
+++ resolved
@@ -121,10 +121,6 @@
     console.log("NODE:", process.versions.node);
 
     Menu.setApplicationMenu(applicationMenu);
-<<<<<<< HEAD
-    const previousPath = store.get("databasePath") as string;
-    if (previousPath && previousPath.length > 0) setActiveDb(previousPath);
-=======
 
     let pathToOpen = store.get("databasePath") as string;
     if (process.argv.length >= 2) {
@@ -133,7 +129,6 @@
     if (pathToOpen && pathToOpen.length > 0) setActiveDb(pathToOpen);
     DatabaseServices.initHandlers();
 
->>>>>>> 2cd9dd8e
     // Database handlers
     console.log("db_path: " + DatabaseServices.getDbPath());
 
