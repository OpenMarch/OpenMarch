import { SidebarModalLauncher } from "../sidebar/SidebarModal";
import { useSidebarModalStore } from "@/stores/SidebarModalStore";
import { X } from "@phosphor-icons/react";
import Plugin, { PluginMetadata } from "@/global/classes/Plugin";
import { useEffect, useState } from "react";
import { toast } from "sonner";

export default function Plugins() {
    return (
        <SidebarModalLauncher
            contents={<PluginsContents />}
            buttonLabel="Plugins"
        />
    );
}

function PluginsContents() {
    const { toggleOpen } = useSidebarModalStore();

    const [plugins, setPlugins] = useState<Plugin[]>([]);
    const [officialPlugins, setOfficialPlugins] = useState<PluginMetadata[]>(
        [],
    );
    const [communityPlugins, setCommunityPlugins] = useState<PluginMetadata[]>(
        [],
    );
    const [showRefreshNotice, setShowRefreshNotice] = useState(false);
    const [hoveredPlugin, setHoveredPlugin] = useState<string | null>(null);

    useEffect(() => {
        setPlugins(Plugin.getPlugins());
    }, []);

    useEffect(() => {
        async function fetchOfficialPlugins() {
            const response = await fetch(
                "https://api.github.com/repos/OpenMarch/plugins/contents/official",
            );
            if (!response.ok) {
                console.error(
                    "Failed to fetch official plugins:",
                    response.statusText,
                );
                return;
            }

            let official: PluginMetadata[] = [];

            const data = await response.json();
            for (const plugin of data) {
                try {
                    const response = await fetch(plugin.download_url);
                    const code = await response.text();
                    const metadata = Plugin.getMetadata(code);
                    if (metadata) {
                        metadata.download_url = plugin.download_url;
                        official.push(metadata);
                    }
                } catch (error) {
                    console.error("Error fetching or parsing plugin:", error);
                }
            }
            setOfficialPlugins(official);
        }
        fetchOfficialPlugins();
    }, []);

    useEffect(() => {
        async function fetchCommunityPlugins() {
            const response = await fetch(
                "https://api.github.com/repos/OpenMarch/plugins/contents/community",
            );
            if (!response.ok) {
                console.error(
                    "Failed to fetch community plugins:",
                    response.statusText,
                );
                return;
            }

            let community: PluginMetadata[] = [];

            const data = await response.json();
            for (const plugin of data) {
                try {
                    const response = await fetch(plugin.download_url);
                    const code = await response.text();
                    const metadata = Plugin.getMetadata(code);
                    if (metadata) {
                        metadata.download_url = plugin.download_url;
                        community.push(metadata);
                    }
                } catch (error) {
                    console.error("Error fetching or parsing plugin:", error);
                }
            }
            setCommunityPlugins(community);
        }
        fetchCommunityPlugins();
    }, []);

    return (
        <div className="animate-scale-in text-text w-5rem flex h-full flex-col gap-16">
            {showRefreshNotice && (
                <div className="mb-4 rounded border-l-4 border-yellow-500 bg-yellow-100 p-4 text-yellow-700">
                    Please{" "}
                    <strong
                        className="cursor-pointer"
                        onClick={() => {
                            window.location.reload();
                        }}
                    >
                        reload the app
                    </strong>{" "}
                    to update plugins.
                </div>
            )}
            <div className="flex items-center justify-between">
                <h4 className="text-h4 leading-none">Plugins</h4>
                <button
                    onClick={toggleOpen}
                    className="hover:text-red duration-150 ease-out"
                >
                    <X size={24} />
                </button>
            </div>
<<<<<<< HEAD

            <div className="flex grow flex-col gap-16 overflow-scroll">
                <h5 className="text-text-subtitle leading-none">
                    Installed plugins
                </h5>
                {plugins.length > 0 ? (
                    plugins.map((plugin, index) => (
                        <div
                            className="bg-bg-1 rounded-24 flex flex-col gap-2 border-2 px-16 py-12"
                            key={index}
                        >
                            <div className="flex items-center justify-between">
                                <div className="flex-row">
                                    <strong className="text-xl">
                                        {plugin.name}
                                    </strong>{" "}
                                    v{plugin.version}
                                </div>
                                <div className="text-text text-lg">
=======
            <h5 className="text-text-subtitle leading-none">
                Installed plugins
            </h5>
            {plugins.length > 0 ? (
                plugins.map((plugin, index) => (
                    <div
                        className="bg-fg-1 rounded-6 border-stroke flex flex-col gap-2 border px-16 py-12"
                        key={index}
                    >
                        <div className="flex items-center justify-between">
                            <div className="flex-row">
                                <h3 className="flex gap-8 text-xl">
                                    {plugin.name}{" "}
                                    <span className="bg-bg-1 rounded-6 border-stroke w-fit border p-4 font-mono text-sm">
                                        v{plugin.version}
                                    </span>
                                </h3>
                            </div>
                            <div className="text-text text-lg">
                                <button
                                    data-plugin={plugin.name}
                                    className="text-blue hover:text-accent duration-150 ease-out"
                                    onMouseEnter={() =>
                                        setHoveredPlugin(plugin.name)
                                    }
                                    onMouseLeave={() => setHoveredPlugin(null)}
                                    onClick={async () => {
                                        const button = document.querySelector(
                                            `button[data-plugin="${plugin.name}"]`,
                                        );
                                        if (button) {
                                            button.textContent = "Removing...";
                                        }

                                        let status =
                                            await window.plugins.uninstall(
                                                plugin.file,
                                            );
                                        if (button) {
                                            button.textContent = status
                                                ? "REMOVED"
                                                : "REMOVAL FAILED";
                                        }
                                        if (status) {
                                            toast.success(
                                                `Plugin ${plugin.name} removed successfully!`,
                                            );
                                            Plugin.remove(plugin);
                                            setPlugins([
                                                ...Plugin.getPlugins(),
                                            ]);
                                            setShowRefreshNotice(true);
                                        } else {
                                            toast.error(
                                                `Failed to remove plugin ${plugin.name}.`,
                                            );
                                        }
                                    }}
                                >
                                    {hoveredPlugin === plugin.name
                                        ? "UNINSTALL"
                                        : "INSTALLED"}
                                </button>
                            </div>
                        </div>
                        <p className="text-text-subtitle text-sm">
                            {plugin.author}
                        </p>{" "}
                        {plugin.description}
                    </div>
                ))
            ) : (
                <p className="bg-fg-1 border-stroke rounded-6 border p-8 font-mono">
                    No plugins installed
                </p>
            )}
            <h5 className="text-text-subtitle">Official plugins</h5>
            {officialPlugins.length > 0 ? (
                officialPlugins.map((plugin, index) => (
                    <div
                        className="bg-fg-1 rounded-6 border-stroke flex flex-col gap-2 border px-16 py-12"
                        key={index}
                    >
                        <div className="flex items-center justify-between">
                            <div className="flex-row">
                                <h3 className="flex gap-8 text-xl">
                                    {plugin.name}{" "}
                                    <span className="bg-bg-1 rounded-6 border-stroke w-fit border p-4 font-mono text-sm">
                                        v{plugin.version}
                                    </span>
                                </h3>
                            </div>
                            <div className="text-text text-lg">
                                {plugins.some((p) => p.equals(plugin)) ? (
                                    "INSTALLED"
                                ) : (
>>>>>>> 4c219425
                                    <button
                                        data-plugin={plugin.name}
                                        className="text-blue hover:text-accent duration-150 ease-out"
                                        onMouseEnter={() =>
                                            setHoveredPlugin(plugin.name)
                                        }
                                        onMouseLeave={() =>
                                            setHoveredPlugin(null)
                                        }
                                        onClick={async () => {
                                            const button =
                                                document.querySelector(
                                                    `button[data-plugin="${plugin.name}"]`,
                                                );
                                            if (button) {
                                                button.textContent =
                                                    "Removing...";
                                            }

                                            let status =
                                                await window.plugins.uninstall(
                                                    plugin.file,
                                                );
                                            if (button) {
                                                button.textContent = status
                                                    ? "REMOVED"
                                                    : "REMOVAL FAILED";
                                            }
                                            if (status) {
                                                toast.success(
                                                    `Plugin ${plugin.name} removed successfully!`,
                                                );
                                                Plugin.remove(plugin);
                                                setPlugins([
                                                    ...Plugin.getPlugins(),
                                                ]);
                                                setShowRefreshNotice(true);
                                            } else {
                                                toast.error(
                                                    `Failed to remove plugin ${plugin.name}.`,
                                                );
                                            }
                                        }}
                                    >
                                        {hoveredPlugin === plugin.name
                                            ? "UNINSTALL"
                                            : "INSTALLED"}
                                    </button>
                                </div>
                            </div>
                            <strong>Author:</strong> {plugin.author} <br />
                            <strong>Description:</strong> {plugin.description}
                        </div>
<<<<<<< HEAD
                    ))
                ) : (
                    <p className="bg-fg-1 border-stroke rounded-6 border p-8 font-mono">
                        No plugins installed
                    </p>
                )}
                <h5 className="text-text-subtitle">Official plugins</h5>
                {officialPlugins.length > 0 ? (
                    officialPlugins.map((plugin, index) => (
                        <div
                            className="bg-fg-1 rounded-6 border-stroke flex flex-col gap-2 border px-16 py-12"
                            key={index}
                        >
                            <div className="flex items-center justify-between">
                                <div className="flex-row">
                                    <h3 className="flex gap-8 text-xl">
                                        {plugin.name}{" "}
                                        <span className="bg-bg-1 rounded-6 border-stroke w-fit border p-4 font-mono text-sm">
                                            v{plugin.version}
                                        </span>
                                    </h3>
                                </div>
                                <div className="text-text text-lg">
                                    {plugins.some((p) => p.equals(plugin)) ? (
                                        "INSTALLED"
                                    ) : (
                                        <button
                                            data-plugin={plugin.name}
                                            className="text-blue hover:text-accent duration-150 ease-out"
                                            onClick={async () => {
                                                const button =
                                                    document.querySelector(
                                                        `button[data-plugin="${plugin.name}"]`,
                                                    );
                                                if (button) {
                                                    button.textContent =
                                                        "Installing...";
                                                }

                                                let status =
                                                    await window.plugins.install(
                                                        plugin.download_url ||
                                                            "",
                                                    );
                                                if (button) {
                                                    button.textContent = status
                                                        ? "INSTALLED"
                                                        : "INSTALL FAILED";
                                                }
                                                if (status) {
                                                    toast.success(
                                                        `Plugin ${plugin.name} installed successfully!`,
                                                    );
                                                    let path =
                                                        plugin.download_url
                                                            ?.split("/")
                                                            .pop();
                                                    new Plugin(
                                                        plugin.name,
                                                        plugin.version,
                                                        plugin.description,
                                                        plugin.author,
                                                        path || "",
                                                    );
                                                    setPlugins([
                                                        ...Plugin.getPlugins(),
                                                    ]);
                                                    setShowRefreshNotice(true);
                                                } else {
                                                    toast.error(
                                                        `Failed to install plugin ${plugin.name}.`,
                                                    );
                                                }
                                            }}
                                        >
                                            INSTALL
                                        </button>
                                    )}
                                </div>
=======
                        <p className="text-text-subtitle text-sm">
                            {plugin.author}
                        </p>{" "}
                        {plugin.description}
                    </div>
                ))
            ) : (
                <p className="text-text">No official plugins available.</p>
            )}
            <h5 className="text-text-subtitle">Community plugins</h5>
            {communityPlugins.length > 0 ? (
                communityPlugins.map((plugin, index) => (
                    <div
                        className="bg-fg-1 rounded-6 border-stroke flex flex-col gap-2 border px-16 py-12"
                        key={index}
                    >
                        <div className="flex items-center justify-between">
                            <div className="flex-row">
                                <h3 className="flex gap-8 text-xl">
                                    {plugin.name}{" "}
                                    <span className="bg-bg-1 rounded-6 border-stroke w-fit border p-4 font-mono text-sm">
                                        v{plugin.version}
                                    </span>
                                </h3>
>>>>>>> 4c219425
                            </div>
                            <p className="text-text-subtitle text-sm">
                                {plugin.author}
                            </p>{" "}
                            {plugin.description}
                        </div>
                    ))
                ) : (
                    <p className="text-text">No official plugins available.</p>
                )}
                <h5 className="text-text-subtitle">Community plugins</h5>
                {communityPlugins.length > 0 ? (
                    communityPlugins.map((plugin, index) => (
                        <div
                            className="bg-bg-1 rounded-24 flex flex-col gap-2 border-2 px-16 py-12"
                            key={index}
                        >
                            <div className="flex items-center justify-between">
                                <div className="flex-row">
                                    <strong className="text-xl">
                                        {plugin.name}
                                    </strong>{" "}
                                    v{plugin.version}
                                </div>
                                <div className="text-text text-lg">
                                    {plugins.some((p) => p.equals(plugin)) ? (
                                        "INSTALLED"
                                    ) : (
                                        <button
                                            data-plugin={plugin.name}
                                            className="text-blue hover:text-accent duration-150 ease-out"
                                            onClick={async () => {
                                                const button =
                                                    document.querySelector(
                                                        `button[data-plugin="${plugin.name}"]`,
                                                    );
                                                if (button) {
                                                    button.textContent =
                                                        "Installing...";
                                                }

                                                let status =
                                                    await window.plugins.install(
                                                        plugin.download_url ||
                                                            "",
                                                    );
                                                if (button) {
                                                    button.textContent = status
                                                        ? "INSTALLED"
                                                        : "INSTALL FAILED";
                                                }
                                                if (status) {
                                                    toast.success(
                                                        `Plugin ${plugin.name} installed successfully!`,
                                                    );
                                                    let path =
                                                        plugin.download_url
                                                            ?.split("/")
                                                            .pop();
                                                    new Plugin(
                                                        plugin.name,
                                                        plugin.version,
                                                        plugin.description,
                                                        plugin.author,
                                                        path || "",
                                                    );
                                                    setPlugins([
                                                        ...Plugin.getPlugins(),
                                                    ]);
                                                    setShowRefreshNotice(true);
                                                } else {
                                                    toast.error(
                                                        `Failed to install plugin ${plugin.name}.`,
                                                    );
                                                }
                                            }}
                                        >
                                            INSTALL
                                        </button>
                                    )}
                                </div>
                            </div>
                            <strong>Author:</strong> {plugin.author} <br />
                            <strong>Description:</strong> {plugin.description}
                        </div>
<<<<<<< HEAD
                    ))
                ) : (
                    <p className="bg-fg-1 border-stroke rounded-6 border p-8 font-mono">
                        No community plugins available.
                    </p>
                )}
            </div>
=======
                        <p className="text-text-subtitle text-sm">
                            {plugin.author}
                        </p>{" "}
                        {plugin.description}
                    </div>
                ))
            ) : (
                <p className="bg-fg-1 border-stroke rounded-6 border p-8 font-mono">
                    No community plugins available.
                </p>
            )}
>>>>>>> 4c219425
        </div>
    );
}<|MERGE_RESOLUTION|>--- conflicted
+++ resolved
@@ -124,27 +124,6 @@
                     <X size={24} />
                 </button>
             </div>
-<<<<<<< HEAD
-
-            <div className="flex grow flex-col gap-16 overflow-scroll">
-                <h5 className="text-text-subtitle leading-none">
-                    Installed plugins
-                </h5>
-                {plugins.length > 0 ? (
-                    plugins.map((plugin, index) => (
-                        <div
-                            className="bg-bg-1 rounded-24 flex flex-col gap-2 border-2 px-16 py-12"
-                            key={index}
-                        >
-                            <div className="flex items-center justify-between">
-                                <div className="flex-row">
-                                    <strong className="text-xl">
-                                        {plugin.name}
-                                    </strong>{" "}
-                                    v{plugin.version}
-                                </div>
-                                <div className="text-text text-lg">
-=======
             <h5 className="text-text-subtitle leading-none">
                 Installed plugins
             </h5>
@@ -241,7 +220,6 @@
                                 {plugins.some((p) => p.equals(plugin)) ? (
                                     "INSTALLED"
                                 ) : (
->>>>>>> 4c219425
                                     <button
                                         data-plugin={plugin.name}
                                         className="text-blue hover:text-accent duration-150 ease-out"
@@ -295,87 +273,6 @@
                             <strong>Author:</strong> {plugin.author} <br />
                             <strong>Description:</strong> {plugin.description}
                         </div>
-<<<<<<< HEAD
-                    ))
-                ) : (
-                    <p className="bg-fg-1 border-stroke rounded-6 border p-8 font-mono">
-                        No plugins installed
-                    </p>
-                )}
-                <h5 className="text-text-subtitle">Official plugins</h5>
-                {officialPlugins.length > 0 ? (
-                    officialPlugins.map((plugin, index) => (
-                        <div
-                            className="bg-fg-1 rounded-6 border-stroke flex flex-col gap-2 border px-16 py-12"
-                            key={index}
-                        >
-                            <div className="flex items-center justify-between">
-                                <div className="flex-row">
-                                    <h3 className="flex gap-8 text-xl">
-                                        {plugin.name}{" "}
-                                        <span className="bg-bg-1 rounded-6 border-stroke w-fit border p-4 font-mono text-sm">
-                                            v{plugin.version}
-                                        </span>
-                                    </h3>
-                                </div>
-                                <div className="text-text text-lg">
-                                    {plugins.some((p) => p.equals(plugin)) ? (
-                                        "INSTALLED"
-                                    ) : (
-                                        <button
-                                            data-plugin={plugin.name}
-                                            className="text-blue hover:text-accent duration-150 ease-out"
-                                            onClick={async () => {
-                                                const button =
-                                                    document.querySelector(
-                                                        `button[data-plugin="${plugin.name}"]`,
-                                                    );
-                                                if (button) {
-                                                    button.textContent =
-                                                        "Installing...";
-                                                }
-
-                                                let status =
-                                                    await window.plugins.install(
-                                                        plugin.download_url ||
-                                                            "",
-                                                    );
-                                                if (button) {
-                                                    button.textContent = status
-                                                        ? "INSTALLED"
-                                                        : "INSTALL FAILED";
-                                                }
-                                                if (status) {
-                                                    toast.success(
-                                                        `Plugin ${plugin.name} installed successfully!`,
-                                                    );
-                                                    let path =
-                                                        plugin.download_url
-                                                            ?.split("/")
-                                                            .pop();
-                                                    new Plugin(
-                                                        plugin.name,
-                                                        plugin.version,
-                                                        plugin.description,
-                                                        plugin.author,
-                                                        path || "",
-                                                    );
-                                                    setPlugins([
-                                                        ...Plugin.getPlugins(),
-                                                    ]);
-                                                    setShowRefreshNotice(true);
-                                                } else {
-                                                    toast.error(
-                                                        `Failed to install plugin ${plugin.name}.`,
-                                                    );
-                                                }
-                                            }}
-                                        >
-                                            INSTALL
-                                        </button>
-                                    )}
-                                </div>
-=======
                         <p className="text-text-subtitle text-sm">
                             {plugin.author}
                         </p>{" "}
@@ -400,7 +297,6 @@
                                         v{plugin.version}
                                     </span>
                                 </h3>
->>>>>>> 4c219425
                             </div>
                             <p className="text-text-subtitle text-sm">
                                 {plugin.author}
@@ -486,15 +382,6 @@
                             <strong>Author:</strong> {plugin.author} <br />
                             <strong>Description:</strong> {plugin.description}
                         </div>
-<<<<<<< HEAD
-                    ))
-                ) : (
-                    <p className="bg-fg-1 border-stroke rounded-6 border p-8 font-mono">
-                        No community plugins available.
-                    </p>
-                )}
-            </div>
-=======
                         <p className="text-text-subtitle text-sm">
                             {plugin.author}
                         </p>{" "}
@@ -506,7 +393,6 @@
                     No community plugins available.
                 </p>
             )}
->>>>>>> 4c219425
         </div>
     );
 }