import { useUiSettingsStore } from "@/stores/UiSettingsStore";
import { Input } from "@openmarch/ui";
import { useEffect, useState, useCallback } from "react";
import clsx from "clsx";
import { ToggleGroup, ToggleGroupItem, UnitInput } from "@openmarch/ui";
<<<<<<< HEAD
=======
import FormField from "../ui/FormField";
import * as Popover from "@radix-ui/react-popover";
import ToolbarSection from "../toolbar/ToolbarSection";
import { CaretDownIcon } from "@phosphor-icons/react";
>>>>>>> fb955da8

const STEP_OPTIONS = [0.25, 0.5, 1, 2];
const ALL_STEP_OPTIONS = [0, ...STEP_OPTIONS]; // Include "None" option (0) first

interface AxisSettingsProps {
    axis: "X" | "Y";
    referencePoint: number | undefined;
    nearestSteps: number | undefined;
    onReferencePointChange: (value: number | undefined) => void;
    onStepsChange: (value: number) => void;
    showReferencePoint?: boolean;
}

function AxisSettings({
    axis,
    referencePoint,
    nearestSteps,
    onReferencePointChange,
    onStepsChange,
    showReferencePoint = true,
}: AxisSettingsProps) {
    const [customSteps, setCustomSteps] = useState<string>("");
    const [customIsSelected, setCustomIsSelected] = useState(false);

    const handleReferencePointChange = (value: string) => {
        const numValue = value === "" ? undefined : parseFloat(value);
        if (numValue === undefined || !isNaN(numValue)) {
            onReferencePointChange(numValue);
        }
    };

    useEffect(() => {
        setCustomSteps(nearestSteps?.toString() ?? "0");
        if (
            (nearestSteps ?? 0) !== 0 &&
            !STEP_OPTIONS.includes(nearestSteps ?? 0)
        ) {
            setCustomIsSelected(true);
        }
    }, [nearestSteps]);

    return (
        <div className="border-stroke rounded-6 flex flex-col gap-8 border p-8">
            <div className="flex flex-col gap-4">
                <span className="text-body text-text/80">
                    Nearest {axis}-steps
                </span>
                <ToggleGroup
                    type="single"
                    value={
                        customIsSelected
                            ? "custom"
                            : (nearestSteps?.toString() ?? "custom")
                    }
                    onValueChange={(value: string) => {
                        if (value === "custom") {
                            setCustomIsSelected(true);
                            if (customSteps) {
                                onStepsChange(parseFloat(customSteps));
                            }
                        } else if (value) {
                            onStepsChange(parseFloat(value));
                        }
                    }}
                >
                    <ToggleGroupItem
                        value="0"
                        title="None"
                        onClick={() => setCustomIsSelected(false)}
                    >
                        None
                    </ToggleGroupItem>
                    {STEP_OPTIONS.map((step) => (
                        <ToggleGroupItem
                            key={step}
                            value={step.toString()}
                            onClick={() => setCustomIsSelected(false)}
                            title={`Round ${axis} to nearest ${
                                step === 0.25
                                    ? "quarter"
                                    : step === 0.5
                                      ? "half"
                                      : step === 0.33
                                        ? "third"
                                        : step
                            } ${step <= 1 ? "step" : "steps"}`}
                        >
                            {step === 0.25
                                ? "¼"
                                : step === 0.5
                                  ? "½"
                                  : step === 0.33
                                    ? "⅓"
                                    : step}
                        </ToggleGroupItem>
                    ))}
                    <ToggleGroupItem
                        value="custom"
                        title="Custom"
                        onClick={() => setCustomIsSelected(true)}
                    >
                        Custom
                    </ToggleGroupItem>
                </ToggleGroup>
                <Input
                    type="text"
                    inputMode="numeric"
                    pattern="[0-9]*\.?[0-9]*"
                    className="w-[6rem]"
                    value={customSteps}
                    hidden={!customIsSelected}
                    onChange={(e) => {
                        setCustomSteps(e.target.value);
                    }}
                    step={1}
                    onBlur={() => {
                        if (customSteps === "") {
                            setCustomSteps(nearestSteps?.toString() ?? "0");
                        } else {
                            onStepsChange(parseFloat(customSteps));
                        }
                    }}
                    placeholder="steps"
                />
                {showReferencePoint && (
                    <div
                        className={
                            "flex h-fit w-full items-center justify-end gap-8 py-6"
                        }
                    >
                        <p className="text-body text-text/80 w-full">Offset</p>
                        <UnitInput
                            unit="steps"
                            type="number"
                            size={8}
                            compact
                            className="w-[6rem]"
                            inputMode="numeric"
                            pattern="-?[0-9]*\.?[0-9]*"
                            value={referencePoint ?? ""}
                            onChange={(e) =>
                                handleReferencePointChange(e.target.value)
                            }
                            placeholder="0"
                        />
                    </div>
                )}
            </div>
        </div>
    );
}

export default function CoordinateRoundingSettings() {
    const { uiSettings, setUiSettings } = useUiSettingsStore();
    const [showReferencePoint, setShowReferencePoint] = useState(() =>
        JSON.parse(
            localStorage.getItem("coordinateRounding.offsetEnabled") ?? "true",
        ),
    );

    const handleStepChange = (axis: "X" | "Y", value: number) => {
        setUiSettings({
            ...uiSettings,
            coordinateRounding: {
                ...uiSettings.coordinateRounding,
                [`nearest${axis}Steps`]: value,
            },
        });
    };

    const cycleStepOption = (
        axis: "X" | "Y",
        direction: "forward" | "backward" = "forward",
    ) => {
        const currentValue =
            uiSettings.coordinateRounding?.[`nearest${axis}Steps`] ?? 0;
        const currentIndex = ALL_STEP_OPTIONS.indexOf(currentValue);

        let nextIndex;
        if (direction === "forward") {
            nextIndex = (currentIndex + 1) % ALL_STEP_OPTIONS.length;
        } else {
            nextIndex =
                (currentIndex - 1 + ALL_STEP_OPTIONS.length) %
                ALL_STEP_OPTIONS.length;
        }

        const nextValue = ALL_STEP_OPTIONS[nextIndex];
        handleStepChange(axis, nextValue);
    };

    const formatStepValue = (value: number | undefined) => {
        if (!value || value === 0) return "None";
        if (value === 0.25) return "¼";
        if (value === 0.5) return "½";
        return value.toString();
    };

    const handleReferencePointChange = useCallback(
        (axis: "X" | "Y", value: number | undefined) => {
            const currentValue =
                uiSettings.coordinateRounding?.[`referencePoint${axis}`];
            if (currentValue !== value) {
                setUiSettings({
                    ...uiSettings,
                    coordinateRounding: {
                        ...uiSettings.coordinateRounding,
                        [`referencePoint${axis}`]: value,
                    },
                });
            }
        },
        [setUiSettings, uiSettings],
    );

    useEffect(() => {
        localStorage.setItem(
            "coordinateRounding.offsetEnabled",
            JSON.stringify(showReferencePoint),
        );
        if (!showReferencePoint) {
            handleReferencePointChange("X", 0);
            handleReferencePointChange("Y", 0);
        }
    }, [handleReferencePointChange, showReferencePoint]);

    return (
        <ToolbarSection>
            <Popover.Root>
                <Popover.Trigger className="hover:text-accent flex items-center gap-6 outline-hidden duration-150 ease-out focus-visible:-translate-y-4 disabled:opacity-50">
                    Coordinate Rounding <CaretDownIcon size={18} />
                </Popover.Trigger>
                <Popover.Portal>
                    <Popover.Content className="bg-modal text-text rounded-6 shadow-modal backdrop-blur-32 border-stroke z-50 m-8 flex flex-col items-start gap-0 border p-8">
                        <div className="flex flex-col gap-16">
                            <div className="flex items-center gap-4">
                                <h4 className="text-h5 leading-none">
                                    Coordinate Rounding
                                </h4>
                                <button
                                    onClick={() =>
                                        setShowReferencePoint(
                                            !showReferencePoint,
                                        )
                                    }
                                    className={clsx(
                                        "text-sub rounded-6 bg-fg-2 border px-2 py-1 transition-colors",
                                        showReferencePoint
                                            ? "border-accent"
                                            : "text-text border-stroke hover:bg-white/20",
                                    )}
                                >
                                    {showReferencePoint
                                        ? "Disable Offset"
                                        : "Enable Offset"}
                                </button>
                            </div>
                            <p className="text-sub text-text-subtitle">
                                Does not yet work with groups
                            </p>

                            <AxisSettings
                                axis="X"
                                referencePoint={
                                    uiSettings.coordinateRounding
                                        ?.referencePointX
                                }
                                nearestSteps={
                                    uiSettings.coordinateRounding?.nearestXSteps
                                }
                                onReferencePointChange={(value) =>
                                    handleReferencePointChange("X", value)
                                }
                                onStepsChange={(value) =>
                                    handleStepChange("X", value)
                                }
                                showReferencePoint={showReferencePoint}
                            />

                            <AxisSettings
                                axis="Y"
                                referencePoint={
                                    uiSettings.coordinateRounding
                                        ?.referencePointY
                                }
                                nearestSteps={
                                    uiSettings.coordinateRounding?.nearestYSteps
                                }
                                onReferencePointChange={(value) =>
                                    handleReferencePointChange("Y", value)
                                }
                                onStepsChange={(value) =>
                                    handleStepChange("Y", value)
                                }
                                showReferencePoint={showReferencePoint}
                            />
                        </div>
                    </Popover.Content>
                </Popover.Portal>
            </Popover.Root>
            <button
                className="text-text-subtitle hover:text-accent cursor-pointer transition-colors select-none"
                onClick={() => cycleStepOption("X", "forward")}
                onContextMenu={(e) => {
                    e.preventDefault();
                    cycleStepOption("X", "backward");
                }}
                title="Left-click to cycle forward, right-click to cycle backward through X-step options"
            >
                X:{" "}
                {formatStepValue(uiSettings.coordinateRounding?.nearestXSteps)}
            </button>
            <button
                className="text-text-subtitle hover:text-accent cursor-pointer transition-colors select-none"
                onClick={() => cycleStepOption("Y", "forward")}
                onContextMenu={(e) => {
                    e.preventDefault();
                    cycleStepOption("Y", "backward");
                }}
                title="Left-click to cycle forward, right-click to cycle backward through Y-step options"
            >
                Y:{" "}
                {formatStepValue(uiSettings.coordinateRounding?.nearestYSteps)}
            </button>
        </ToolbarSection>
    );
}<|MERGE_RESOLUTION|>--- conflicted
+++ resolved
@@ -3,13 +3,10 @@
 import { useEffect, useState, useCallback } from "react";
 import clsx from "clsx";
 import { ToggleGroup, ToggleGroupItem, UnitInput } from "@openmarch/ui";
-<<<<<<< HEAD
-=======
 import FormField from "../ui/FormField";
 import * as Popover from "@radix-ui/react-popover";
 import ToolbarSection from "../toolbar/ToolbarSection";
 import { CaretDownIcon } from "@phosphor-icons/react";
->>>>>>> fb955da8
 
 const STEP_OPTIONS = [0.25, 0.5, 1, 2];
 const ALL_STEP_OPTIONS = [0, ...STEP_OPTIONS]; // Include "None" option (0) first
